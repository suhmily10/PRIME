# Copyright 2024 Bytedance Ltd. and/or its affiliates
#
# Licensed under the Apache License, Version 2.0 (the "License");
# you may not use this file except in compliance with the License.
# You may obtain a copy of the License at
#
#     http://www.apache.org/licenses/LICENSE-2.0
#
# Unless required by applicable law or agreed to in writing, software
# distributed under the License is distributed on an "AS IS" BASIS,
# WITHOUT WARRANTIES OR CONDITIONS OF ANY KIND, either express or implied.
# See the License for the specific language governing permissions and
# limitations under the License.
"""
Note that we don't combine the main with ray_trainer as ray_trainer is used by other main.
"""
import json
import os
import statistics
from functools import partial

from verl import DataProto
import torch
from verl.utils.reward_score import gsm8k, math
from verl.trainer.ppo.ray_trainer import RayPRIMETrainer


def _select_rm_score_fn(data_source):
    if data_source == 'openai/gsm8k':
        return gsm8k.compute_score
    elif data_source == 'lighteval/MATH':
        return math.compute_score
    else:
        raise NotImplementedError


class RewardManager():
    """The reward manager.
    """
    # TODO: we are requiring a reward manager to be much more stronger than this. so this is fully refactored!
    def __init__(self, tokenizer, num_examine,config) -> None:
        self.tokenizer = tokenizer
        self.num_examine = num_examine  # the number of batches of decoded responses to print to the console
        self.config=config
        verifier_name = self.config.verifier.get('type','default')
        if verifier_name == 'prime': # TODO: support default verifiers
            from verl.utils.reward_score.prime import compute_score
            self.verifier_func=compute_score
        else:
            raise NotImplementedError

    def verify(self, data):
        response_ids = data.batch['responses']
        response_str = self.tokenizer.batch_decode(response_ids, skip_special_tokens=True)
        ground_truth = [data_item.non_tensor_batch['reward_model']['ground_truth'] for data_item in data]
        score = self.verifier_func(completions=response_str, references=ground_truth,
                              tasks=data.non_tensor_batch['ability'])
        data.batch['acc'] = torch.tensor(score, dtype=torch.float32, device=data.batch['responses'].device)
        reward_metrics = {}
        for ability in list(set(data.non_tensor_batch['ability'])):
            score_ = [data.batch['acc'][i].item() for i in range(len(data.batch['acc'])) if
                      data.non_tensor_batch['ability'][i] == ability]
            reward_metrics[f'{ability}'] = statistics.mean(score_)
        reward_metrics['all'] = data.batch['acc'].mean().item()

        for i,response_str_ in enumerate(response_str):
            if i>=self.num_examine:
                break
            print(self.tokenizer.batch_decode(data.batch['input_ids'], skip_special_tokens=True))

        return score, reward_metrics

    def __call__(self, data: DataProto):
        # aggregate all available reward tensors

        reward_tensor_dict={}
        reward_metrics={}
        reward_tensor = torch.zeros_like(data.batch['responses'], dtype=torch.float32)

        verifier_reward=torch.zeros_like(data.batch['responses'], dtype=torch.float32)
        prompt_ids = data.batch['prompts']
        response_ids = data.batch['responses']
        prompt_length = prompt_ids.shape[-1]
        valid_response_length = data.batch['attention_mask'][:, prompt_length:].sum(-1)
        response_str = self.tokenizer.batch_decode(response_ids, skip_special_tokens=True)
        # if the batch already contains evaluation results, the verification is skipped here.
        if 'acc' in data.batch:
            verifier_score = data.batch['acc'].cpu().numpy().tolist()
        else:
            verifier_score, verifier_metrics = self.verify(data)
            reward_metrics.update(verifier_metrics)
<<<<<<< HEAD

=======
>>>>>>> 89f74297
        for i in range(verifier_reward.shape[0]):
            verifier_reward[i,valid_response_length[i]-1] += verifier_score[i]

        reward_tensor_dict['gt_scores'] = verifier_reward
<<<<<<< HEAD
        # reward_metrics.update(verifier_metrics)
=======
>>>>>>> 89f74297

        # If there is rm score, we directly return rm score. Otherwise, we compute via rm_score_fn
        if 'rm_scores' in data.batch.keys():
            reward_tensor_dict['rm_scores'] = data.batch['rm_scores']
            reward_metrics['reward_model']=data.batch['rm_scores'].sum(dim=1).mean().item()
            if self.config.reward_model.rm_coef!=0:
                reward_tensor += self.config.reward_model.rm_coef * reward_tensor_dict['rm_scores']

        if self.config.verifier.reward_coef!=0:
            reward_metrics['verifier'] = reward_tensor_dict['gt_scores'].sum(dim=1).mean().item()
            reward_tensor += self.config.verifier.reward_coef * reward_tensor_dict['gt_scores']

        reward_tensor_dict['all'] = reward_tensor
        reward_metrics['reward_all'] = reward_tensor.sum(dim=-1).mean(dim=0).item()

        return reward_tensor_dict, reward_metrics


import ray
import hydra


@hydra.main(config_path='config', config_name='ppo_trainer', version_base=None)
def main(config):
    if not ray.is_initialized():
        # this is for local ray cluster
        if os.path.isfile(str(config.trainer.runtime_env)):
            with open(str(config.trainer.runtime_env), 'r') as f:
                runtime_env = json.load(f)
            ray.init(runtime_env=runtime_env)
        else:
            ray.init(runtime_env={'env_vars': {'TOKENIZERS_PARALLELISM': 'true', 'NCCL_DEBUG': 'WARN'}})

    ray.get(main_task.remote(config))


@ray.remote
def main_task(config):
    from verl.utils.fs import copy_local_path_from_hdfs
    from transformers import AutoTokenizer

    # print initial config
    from pprint import pprint
    from omegaconf import OmegaConf
    pprint(OmegaConf.to_container(config, resolve=True))  # resolve=True will eval symbol values
    OmegaConf.resolve(config)

    # download the checkpoint from hdfs
    local_path = copy_local_path_from_hdfs(config.actor_rollout_ref.model.path)

    # instantiate tokenizer
    from verl.utils import hf_tokenizer
    tokenizer = hf_tokenizer(local_path)

    # define worker classes
    if config.actor_rollout_ref.actor.strategy == 'fsdp':
        assert config.actor_rollout_ref.actor.strategy == config.critic.strategy
        from verl.workers.fsdp_workers import ActorRolloutRefWorker, CriticWorker
        from verl.single_controller.ray import RayWorkerGroup
        ray_worker_group_cls = RayWorkerGroup

    elif config.actor_rollout_ref.actor.strategy == 'megatron':
        assert config.actor_rollout_ref.actor.strategy == config.critic.strategy
        from verl.workers.megatron_workers import ActorRolloutRefWorker, CriticWorker
        from verl.single_controller.ray.megatron import NVMegatronRayWorkerGroup
        ray_worker_group_cls = NVMegatronRayWorkerGroup

    else:
        raise NotImplementedError

    from verl.trainer.ppo.ray_trainer import ResourcePoolManager, Role

    role_worker_mapping = {
        Role.ActorRollout: ray.remote(ActorRolloutRefWorker),
        Role.Critic: ray.remote(CriticWorker),
        Role.RefPolicy: ray.remote(ActorRolloutRefWorker)
    }

    global_pool_id = 'global_pool'
    resource_pool_spec = {
        global_pool_id: [config.trainer.n_gpus_per_node] * config.trainer.nnodes,
    }
    mapping = {
        Role.ActorRollout: global_pool_id,
        Role.Critic: global_pool_id,
        Role.RefPolicy: global_pool_id,
    }

    # we should adopt a multi-source reward function here
    # - for rule-based rm, we directly call a reward score
    # - for model-based rm, we call a model
    # - for code related prompt, we send to a sandbox if there are test cases
    # - finally, we combine all the rewards together
    # - The reward type depends on the tag of the data
    if config.reward_model.enable and config.reward_model.rm_coef!=0.:
        if config.reward_model.rm_type == 'normal':
            if config.reward_model.strategy == 'fsdp':
                from verl.workers.fsdp_workers import RewardModelWorker
            elif config.reward_model.strategy == 'megatron':
                from verl.workers.megatron_workers import RewardModelWorker
            else:
                raise NotImplementedError
            role_worker_mapping[Role.RewardModel] = ray.remote(RewardModelWorker)
        elif config.reward_model.rm_type == 'prime':
            from verl.workers.fsdp_workers import PRIMERewardModelWorker
            role_worker_mapping[Role.RewardModel] = ray.remote(PRIMERewardModelWorker)
        else:
            raise NotImplementedError
        mapping[Role.RewardModel] = global_pool_id

    reward_fn = RewardManager(tokenizer=tokenizer, num_examine=0, config=config) # note: verifier is called both inside reward_fn and outside.

    # Note that we always use function-based RM for validation
    val_reward_fn = RewardManager(tokenizer=tokenizer, num_examine=1,config=config)

    resource_pool_manager = ResourcePoolManager(resource_pool_spec=resource_pool_spec, mapping=mapping)

    trainer = RayPRIMETrainer(config=config,
                            tokenizer=tokenizer,
                            role_worker_mapping=role_worker_mapping,
                            resource_pool_manager=resource_pool_manager,
                            ray_worker_group_cls=ray_worker_group_cls,
                            reward_fn=reward_fn,
                            val_reward_fn=val_reward_fn)
    trainer.init_workers()
    trainer.fit()


if __name__ == '__main__':
    main()<|MERGE_RESOLUTION|>--- conflicted
+++ resolved
@@ -89,18 +89,11 @@
         else:
             verifier_score, verifier_metrics = self.verify(data)
             reward_metrics.update(verifier_metrics)
-<<<<<<< HEAD
-
-=======
->>>>>>> 89f74297
         for i in range(verifier_reward.shape[0]):
             verifier_reward[i,valid_response_length[i]-1] += verifier_score[i]
 
         reward_tensor_dict['gt_scores'] = verifier_reward
-<<<<<<< HEAD
         # reward_metrics.update(verifier_metrics)
-=======
->>>>>>> 89f74297
 
         # If there is rm score, we directly return rm score. Otherwise, we compute via rm_score_fn
         if 'rm_scores' in data.batch.keys():
