# Copyright 2024 Bytedance Ltd. and/or its affiliates
#
# Licensed under the Apache License, Version 2.0 (the "License");
# you may not use this file except in compliance with the License.
# You may obtain a copy of the License at
#
#     http://www.apache.org/licenses/LICENSE-2.0
#
# Unless required by applicable law or agreed to in writing, software
# distributed under the License is distributed on an "AS IS" BASIS,
# WITHOUT WARRANTIES OR CONDITIONS OF ANY KIND, either express or implied.
# See the License for the specific language governing permissions and
# limitations under the License.
"""
FSDP PPO Trainer with Ray-based single controller.
This trainer supports model-agonistic model initialization with huggingface
"""

import os
import statistics
from collections import defaultdict, Counter
from dataclasses import dataclass, field
from enum import Enum
from functools import partial
from pprint import pprint
from typing import Callable, Type, Tuple, Union

from omegaconf import OmegaConf, open_dict
import numpy as np
from codetiming import Timer

from verl.single_controller.base import Worker
from verl.single_controller.ray import RayResourcePool, RayWorkerGroup, RayClassWithInitArgs
from verl.single_controller.ray.base import create_colocated_worker_cls
from verl import DataProto
from verl.trainer.ppo import core_algos
from verl.utils.dataset.rl_dataset import BufferedDataLoader

WorkerType = Type[Worker]


class Role(Enum):
    """
    To create more roles dynamically, you can subclass Role and add new members
    """
    Actor = 0
    Rollout = 1
    ActorRollout = 2
    Critic = 3
    RefPolicy = 4
    RewardModel = 5
    ActorRolloutRef = 6


@dataclass
class ResourcePoolManager:
    """
    Define a resource pool specification. Resource pool will be initialized first.
    Mapping
    """
    resource_pool_spec: dict[str, list[int]]
    mapping: dict[Role, str]
    resource_pool_dict: dict[str, RayResourcePool] = field(default_factory=dict)

    def create_resource_pool(self):
        for resource_pool_name, process_on_nodes in self.resource_pool_spec.items():
            # max_colocate_count means the number of WorkerGroups (i.e. processes) in each RayResourcePool
            # For FSDP backend, we recommend using max_colocate_count=1 that merge all WorkerGroups into one.
            # For Megatron backend, we recommend using max_colocate_count>1 that can utilize different WorkerGroup for differnt models
            resource_pool = RayResourcePool(process_on_nodes=process_on_nodes,
                                            use_gpu=True,
                                            max_colocate_count=1,
                                            name_prefix=resource_pool_name)
            self.resource_pool_dict[resource_pool_name] = resource_pool

    def get_resource_pool(self, role: Role) -> RayResourcePool:
        """Get the resource pool of the worker_cls"""
        return self.resource_pool_dict[self.mapping[role]]


import torch
from verl.utils.torch_functional import masked_mean


def apply_kl_penalty(data: DataProto, kl_ctrl: core_algos.AdaptiveKLController, kl_penalty='kl'):
    responses = data.batch['responses']
    response_length = responses.size(1)
    token_level_scores = data.batch['token_level_scores']
    batch_size = data.batch.batch_size[0]
    attention_mask = data.batch['attention_mask']
    response_mask = attention_mask[:, -response_length:]

    # compute kl between ref_policy and current policy
    if 'ref_log_prob' in data.batch.keys():
        kld = core_algos.kl_penalty(data.batch['old_log_probs'], data.batch['ref_log_prob'],
                                    kl_penalty=kl_penalty)  # (batch_size, response_length)
        kld = kld * response_mask
        beta = kl_ctrl.value
    else:
        beta = 0
        kld = torch.zeros_like(response_mask, dtype=torch.float32)

    token_level_rewards = token_level_scores - beta * kld

    current_kl = masked_mean(kld, mask=response_mask, axis=-1)  # average over sequence
    current_kl = torch.mean(current_kl, dim=0).item()

    # according to https://github.com/huggingface/trl/blob/951ca1841f29114b969b57b26c7d3e80a39f75a0/trl/trainer/ppo_trainer.py#L837
    kl_ctrl.update(current_kl=current_kl, n_steps=batch_size)
    data.batch['token_level_rewards'] = token_level_rewards

    metrics = {'critic/kl': current_kl, 'critic/kl_coeff': beta}

    return data, metrics


def compute_advantage(data: DataProto, gamma, lam, adv_estimator, config):

    responses = data.batch['responses']
    response_length = responses.size(1)
    attention_mask = data.batch['attention_mask']
    response_mask = attention_mask[:, -response_length:]
    token_level_rewards = data.batch['token_level_rewards'] if 'token_level_rewards' in list(data.batch.keys()) else data.batch['token_level_scores']

    # TODO: add other ways to estimate advantages
    if adv_estimator == 'gae':
        values = data.batch['values']
        advantages, returns = core_algos.compute_gae_advantage_return(token_level_rewards=token_level_rewards,
                                                                      values=values,
                                                                      eos_mask=response_mask,
                                                                      gamma=gamma,
                                                                      lam=lam)
        data.batch['advantages'] = advantages
        data.batch['returns'] = returns
    elif adv_estimator == 'rloo':
        # prompt_ids = data.batch['prompts']
        # prompt_length = prompt_ids.shape[-1]
        # valid_response_length = data.batch['attention_mask'][:,prompt_length:].sum(-1)
        advantages, returns = core_algos.compute_rloo_returns(data=data,
                                                eos_mask=response_mask,n_samples=config.data.n_samples, config=config)
        data.batch['advantages'] = advantages
        data.batch['returns'] = returns
    else:
        raise NotImplementedError
    return data


def reduce_metrics(metrics: dict):
    for key, val in metrics.items():
        metrics[key] = np.mean(val)
    return metrics


def compute_data_metrics(batch):
    # TODO: add response length
    sequence_score = batch.batch['token_level_scores'].sum(-1)
    sequence_reward = batch.batch['token_level_rewards'].sum(-1)

    response_length = batch.batch['responses'].shape[-1]

    advantages = batch.batch['advantages']
    prompt_mask = batch.batch['attention_mask'][:, :-response_length]
    response_mask = batch.batch['attention_mask'][:, -response_length:]

    prompt_length = prompt_mask.sum(-1).float()
    response_length = response_mask.sum(-1).float()  # (batch_size,)

    returns = batch.batch['returns']
    # values = batch.batch['values']

    metrics = {
        # score
        'critic/score/mean': torch.mean(sequence_score).detach().item(),
        'critic/score/max': torch.max(sequence_score).detach().item(),
        'critic/score/min': torch.min(sequence_score).detach().item(),
        # reward
        'critic/rewards/mean': torch.mean(sequence_reward).detach().item(),
        'critic/rewards/max': torch.max(sequence_reward).detach().item(),
        'critic/rewards/min': torch.min(sequence_reward).detach().item(),
        # adv
        'critic/advantages/mean': masked_mean(advantages, response_mask).detach().item(),
        'critic/advantages/max': torch.max(advantages[response_mask.bool()]).detach().item(),
        'critic/advantages/min': torch.min(advantages[response_mask.bool()]).detach().item(),
        # returns
        'critic/returns/mean': masked_mean(returns, response_mask).detach().item(),
        'critic/returns/max': torch.max(returns[response_mask.bool()]).detach().item(),
        'critic/returns/min': torch.min(returns[response_mask.bool()]).detach().item(),
        # values
        # 'critic/values/mean': masked_mean(values, response_mask).detach().item(),
        # 'critic/values/max': torch.max(values[response_mask.bool()]).detach().item(),
        # 'critic/values/min': torch.min(values[response_mask.bool()]).detach().item(),
        # response length
        'response_length/mean': torch.mean(response_length).detach().item(),
        'response_length/max': torch.max(response_length).detach().item(),
        'response_length/min': torch.min(response_length).detach().item(),
        # prompt length
        'prompt_length/mean': torch.mean(prompt_length).detach().item(),
        'prompt_length/max': torch.max(prompt_length).detach().item(),
        'prompt_length/min': torch.min(prompt_length).detach().item(),
    }
    return metrics

class RayPRIMETrainer(object):
    """
    Note that this trainer runs on the driver process on a single CPU/GPU node.
    """

    # TODO: support each role have individual ray_worker_group_cls,
    # i.e., support different backend of different role
    def __init__(self,
                 config,
                 tokenizer,
                 role_worker_mapping: dict[Role, WorkerType],
                 resource_pool_manager: ResourcePoolManager,
                 ray_worker_group_cls: RayWorkerGroup = RayWorkerGroup,
                 reward_fn=None,
                 val_reward_fn=None):

        # assert torch.cuda.is_available(), 'cuda must be available on driver'

        self.tokenizer = tokenizer
        self.config = config
        self.reward_fn = reward_fn
        self.val_reward_fn = val_reward_fn

        self.hybrid_engine = config.actor_rollout_ref.hybrid_engine
        assert self.hybrid_engine, 'Currently, only support hybrid engine'

        if self.hybrid_engine:
            assert Role.ActorRollout in role_worker_mapping, f'{role_worker_mapping.keys()=}'

        self.role_worker_mapping = role_worker_mapping
        self.resource_pool_manager = resource_pool_manager
        self.use_reference_policy = Role.RefPolicy in role_worker_mapping and config.algorithm.kl_ctrl.kl_coef > 0
        self.use_rm = Role.RewardModel in role_worker_mapping
        self.ray_worker_group_cls = ray_worker_group_cls

        # define KL control
        if self.use_reference_policy:
            if config.algorithm.kl_ctrl.type == 'fixed':
                self.kl_ctrl = core_algos.FixedKLController(kl_coef=config.algorithm.kl_ctrl.kl_coef)
            elif config.algorithm.kl_ctrl.type == 'adaptive':
                assert config.algorithm.kl_ctrl.horizon > 0, f'horizon must be larger than 0. Got {config.critic.kl_ctrl.horizon}'
                self.kl_ctrl = core_algos.AdaptiveKLController(init_kl_coef=config.algorithm.kl_ctrl.kl_coef,
                                                               target_kl=config.algorithm.kl_ctrl.target_kl,
                                                               horizon=config.algorithm.kl_ctrl.horizon)
            else:
                raise NotImplementedError
        else:
            self.kl_ctrl = core_algos.FixedKLController(kl_coef=0.)

        self._create_dataloader()

    def _create_dataloader(self):
        from torch.utils.data import DataLoader
        # TODO: we have to make sure the batch size is divisible by the dp size
        from verl.utils.dataset.rl_dataset import RLHFDataset, collate_fn
        self.train_dataset = RLHFDataset(parquet_files=self.config.data.train_files,
                                         tokenizer=self.tokenizer,
                                         prompt_key=self.config.data.prompt_key,
                                         max_prompt_length=self.config.data.max_prompt_length,
                                         filter_prompts=True,
                                         return_raw_chat=self.config.data.get('return_raw_chat', False),
                                         truncation='error')
        self.train_dataloader = BufferedDataLoader(DataLoader(dataset=self.train_dataset,
                                           batch_size=int(self.config.data.train_batch_size*self.config.data.oversample_factor),
                                           shuffle=True,
                                           drop_last=True,
                                           collate_fn=collate_fn))

        self.val_dataset = RLHFDataset(parquet_files=self.config.data.val_files,
                                       tokenizer=self.tokenizer,
                                       prompt_key=self.config.data.prompt_key,
                                       max_prompt_length=self.config.data.max_prompt_length,
                                       filter_prompts=True,
                                       return_raw_chat=self.config.data.get('return_raw_chat', False),
                                       truncation='error')
        self.val_dataloader = DataLoader(dataset=self.val_dataset,
                                         batch_size=self.config.data.val_batch_size,
                                         shuffle=True,
                                         drop_last=True,
                                         collate_fn=collate_fn)

        assert len(self.train_dataloader) >= 1
        assert len(self.val_dataloader) >= 1

        print(f'Size of train dataloader: {len(self.train_dataloader)}')
        print(f'Size of val dataloader: {len(self.val_dataloader)}')

        # inject total_training_steps to actor/critic optim_config. This is hacky.
        total_training_steps = len(self.train_dataloader) * self.config.trainer.total_epochs

        OmegaConf.set_struct(self.config, True)
        with open_dict(self.config):
            self.config.actor_rollout_ref.actor.optim.total_training_steps = total_training_steps
            self.config.critic.optim.total_training_steps = total_training_steps

    def _validate(self):
        reward_tensor_lst = []
        data_source_lst = []
        metric_dict = {}
        for test_data in self.val_dataloader:
            test_batch = DataProto.from_single_dict(test_data)
            # test_batch = test_batch.to('cuda')

            # we only do validation on rule-based rm
            if test_batch[0].non_tensor_batch['reward_model']['style'] == 'model':
                return {}

            test_gen_batch = test_batch.pop(['input_ids', 'attention_mask', 'position_ids'])
            test_gen_batch.meta_info = {
                'eos_token_id': self.tokenizer.eos_token_id,
                'pad_token_id': self.tokenizer.pad_token_id,
                'recompute_log_prob': False,
                'do_sample': False,
                'validate': True,
            }

            test_output_gen_batch = self.actor_rollout_wg.generate_sequences(test_gen_batch)
            print('validation generation end')

            test_batch = test_batch.union(test_output_gen_batch)

            # evaluate using reward_function
            # for certain reward function (e.g. sandbox), the generation can overlap with reward
            verifier_score, reward_metrics = self.val_reward_fn.verify(test_batch)
            reward_tensor=torch.tensor(verifier_score, dtype=torch.float32).unsqueeze(-1)

            for k, v in reward_metrics.items():
                metric_dict['test_reward/' + k] = v

            reward_tensor_lst.append(reward_tensor)
            data_source_lst.append(test_batch.non_tensor_batch.get('data_source', ['unknown'] * reward_tensor.shape[0]))

        reward_tensor = torch.cat(reward_tensor_lst, dim=0).sum(-1).cpu()  # (batch_size,)
        data_sources = np.concatenate(data_source_lst, axis=0)
        # evaluate test_score based on data source
        data_source_reward = {}
        for i in range(reward_tensor.shape[0]):
            data_source = data_sources[i]
            if data_source not in data_source_reward:
                data_source_reward[data_source] = []
            data_source_reward[data_source].append(reward_tensor[i].item())

        metric_dict = {}
        for data_source, rewards in data_source_reward.items():
            metric_dict[f'test_score/{data_source}'] = np.mean(rewards)

        metric_dict[f'test_score/all'] = reward_tensor.mean().item()

        return metric_dict

    def init_workers(self):
        """Init resource pool and worker group"""
        self.resource_pool_manager.create_resource_pool()

        self.resource_pool_to_cls = {pool: {} for pool in self.resource_pool_manager.resource_pool_dict.values()}

        # create actor and rollout
        if self.hybrid_engine:
            resource_pool = self.resource_pool_manager.get_resource_pool(Role.ActorRollout)
            actor_rollout_cls = RayClassWithInitArgs(cls=self.role_worker_mapping[Role.ActorRollout],
                                                     config=self.config.actor_rollout_ref,
                                                     role='actor_rollout')
            self.resource_pool_to_cls[resource_pool]['actor_rollout'] = actor_rollout_cls
        else:
            raise NotImplementedError

        # create critic
        if self.config.algorithm.adv_estimator == 'gae':
            resource_pool = self.resource_pool_manager.get_resource_pool(Role.Critic)
            critic_cls = RayClassWithInitArgs(cls=self.role_worker_mapping[Role.Critic], config=self.config.critic)
            self.resource_pool_to_cls[resource_pool]['critic'] = critic_cls
            self.use_critic = True
        elif self.config.algorithm.adv_estimator in ['rloo']:
            self.use_critic = False
        else:
            raise NotImplementedError

        # create reference policy if needed
        if self.use_reference_policy:
            resource_pool = self.resource_pool_manager.get_resource_pool(Role.RefPolicy)
            ref_policy_cls = RayClassWithInitArgs(self.role_worker_mapping[Role.RefPolicy],
                                                  config=self.config.actor_rollout_ref,
                                                  role='ref')
            self.resource_pool_to_cls[resource_pool]['ref'] = ref_policy_cls

        # create a reward model if reward_fn is None
        if self.use_rm:
            # we create a RM here
            resource_pool = self.resource_pool_manager.get_resource_pool(Role.RewardModel)
            rm_cls = RayClassWithInitArgs(self.role_worker_mapping[Role.RewardModel], config=self.config.reward_model)
            self.resource_pool_to_cls[resource_pool]['rm'] = rm_cls

        # initialize WorkerGroup
        # NOTE: if you want to use a different resource pool for each role, which can support different parallel size,
        # you should not use `create_colocated_worker_cls`. Instead, directly pass different resource pool to different worker groups.
        # See https://github.com/volcengine/verl/blob/master/examples/ray/tutorial.ipynb for more information.
        all_wg = {}
        self.wg_dicts = []
        for resource_pool, class_dict in self.resource_pool_to_cls.items():
            worker_dict_cls = create_colocated_worker_cls(class_dict=class_dict)
            wg_dict = self.ray_worker_group_cls(resource_pool=resource_pool, ray_cls_with_init=worker_dict_cls)
            spawn_wg = wg_dict.spawn(prefix_set=class_dict.keys())
            all_wg.update(spawn_wg)
            # keep the referece of WorkerDict to support ray >= 2.31. Ref: https://github.com/ray-project/ray/pull/45699
            self.wg_dicts.append(wg_dict)

        if self.use_critic:
            self.critic_wg = all_wg['critic']
            self.critic_wg.init_model()

        if self.use_reference_policy:
            self.ref_policy_wg = all_wg['ref']
            self.ref_policy_wg.init_model()

        if self.use_rm:
            self.rm_wg = all_wg['rm']
            self.rm_wg.init_model()

        # we should create rollout at the end so that vllm can have a better estimation of kv cache memory
        self.actor_rollout_wg = all_wg['actor_rollout']
        self.actor_rollout_wg.init_model()

    def fit(self):
        """
        The training loop of PRIME.
        """
        from verl.utils.tracking import Tracking
        from omegaconf import OmegaConf

        logger = Tracking(project_name=self.config.trainer.project_name,
                          experiment_name=self.config.trainer.experiment_name,
                          default_backend=self.config.trainer.logger,
                          local_dir=self.config.trainer.default_local_dir,
                          wandb_mode=self.config.trainer.wandb_mode,
                          config=OmegaConf.to_container(self.config, resolve=True))

        global_steps = 0
        dp_size = self.actor_rollout_wg.world_size // self.config.actor_rollout_ref.rollout.tensor_model_parallel_size
        batch_size = self.config.data.train_batch_size
        n_samples = self.config.data.n_samples

        # perform validation before training
        # currently, we only support validation using the reward_function.
        if self.val_reward_fn is not None and self.config.trainer.get('val_before_train', False):
            val_metrics = self._validate()
            pprint(f'Initial validation metrics: {val_metrics}')
            logger.log(data=val_metrics, step=global_steps)
            if self.config.trainer.get('val_only', False):
                return

        for epoch in range(self.config.trainer.total_epochs):
            self.train_dataloader.start_new_epoch()
            while True:
                valid_batch = []
                buffer_batch = []

                if self.train_dataloader.buffer_size() > 0:
                    buffer_batch = self.train_dataloader.get_from_buffer(batch_size, self.actor_rollout_wg.world_size)
                metrics = defaultdict(list)
                metrics['timing/gen'] = 0
                metrics['timing/verify'] = 0

                while len(valid_batch) < batch_size * n_samples:
                    try:
                        batch_dict = self.train_dataloader.get_next_batch()
                    except StopIteration:
                        break

                    # generate a batch
                    with Timer(name='gen', text="{name}: {seconds:.1f} seconds") as timer:

                        newbatch: DataProto = DataProto.from_single_dict(batch_dict)

                        if len(buffer_batch) > 0:
                            newbatch = DataProto.concat([buffer_batch, newbatch])
                            print(len(newbatch))
                            buffer_batch = []

                        # the results from the same prompt should be contiguous !
                        gen_batch = newbatch.select(batch_keys=['input_ids', 'attention_mask', 'position_ids'],
                                                    non_tensor_batch_keys={},
                                                    meta_info_keys={})

                        batch_lst = sum([[newbatch[i:i + 1] for _ in range(n_samples)] for i in range(len(newbatch))],
                                        [])

                        gen_batch.meta_info = {
                            'eos_token_id': self.tokenizer.eos_token_id,
                            'n_samples': n_samples,
                        }

                        gen_batch_output = self.actor_rollout_wg.generate_sequences(prompts=gen_batch)

                        roll_batch = DataProto.concat(batch_lst)
                        roll_batch.pop(batch_keys=['input_ids', 'attention_mask', 'position_ids'])
                        roll_batch = roll_batch.union(gen_batch_output)

                    metrics['timing/gen'] += timer.last

                    # do accuracy filtering and score logging
                    with Timer(name='verify', text="{name}: {seconds:.1f} seconds") as timer:
                        scores_tensor, reward_metrics = self.reward_fn.verify(roll_batch)
                        for k, v in reward_metrics.items():
                            metrics['train_verify_score/' + k].append(v)

                        if self.config.data.filter_accuracy or self.config.data.filter_truncated:
                            roll_batch = self.filter(roll_batch.batch['acc'].unsqueeze(1), roll_batch, n_samples)
                    metrics['timing/verify'] += timer.last

                    if len(valid_batch) == 0:
                        valid_batch = roll_batch
                    else:
                        valid_batch = DataProto.concat([valid_batch, roll_batch])
                    print(
                        f"collected {len(valid_batch)} / {batch_size * n_samples} rollouts and each prompt has {n_samples} responses")

                if len(valid_batch) < batch_size * n_samples:
                    break
                elif len(valid_batch) > batch_size * n_samples:
                    valid_batch = self.add_to_buffer(valid_batch, batch_size, n_samples)

                for k, v in reward_metrics.items():
                    metrics['train_verify_score/' + k] = np.mean(metrics['train_verify_score/' + k])

                batch = valid_batch
                print(f'rollout batch size: {len(batch)}')

                if self.use_reference_policy:
                    # compute reference log_prob
                    with Timer(name='ref', text="{name}: {seconds:.1f} seconds") as timer:
                        ref_log_prob = self.ref_policy_wg.compute_ref_log_prob(batch)
                        batch = batch.union(ref_log_prob)
                    metrics['timing/ref'] = timer.last

                with Timer(name='reward', text="{name}: {seconds:.1f} seconds") as timer:
                    if self.use_rm:
                        batch.meta_info['n_samples'] = n_samples
                        reward_model_tensor= self.rm_wg.compute_rm_score(batch)
                        if 'metrics' in reward_model_tensor.meta_info:
                            reward_model_metrics = reduce_metrics(reward_model_tensor.meta_info.pop('metrics'))
                            metrics.update(reward_model_metrics)
                        batch = batch.union(reward_model_tensor)

                metrics['timing/reward_model'] = timer.last

                with Timer(name='adv', text="{name}: {seconds:.1f} seconds") as timer:
                    reward_tensor_dict, reward_metrics = self.reward_fn(batch)
                    batch.batch['token_level_scores'] = reward_tensor_dict['all']
                    for k, v in reward_metrics.items():
                        metrics['train_reward/' + k] = v
                    # decomposed rewards:
                    for k,v in reward_tensor_dict.items():
                        batch.batch[k]=v

                    # compute rewards. apply_kl_penalty if available
                    batch, kl_metrics = apply_kl_penalty(batch,
                                                         kl_ctrl=self.kl_ctrl,
                                                         kl_penalty=self.config.algorithm.kl_penalty)
                    metrics.update(kl_metrics)

                    # compute advantages, executed on the driver process
                    batch = compute_advantage(batch,
                                              self.config.algorithm.gamma,
                                              self.config.algorithm.lam,
                                              adv_estimator=self.config.algorithm.adv_estimator,
                                              config = self.config)
                metrics['timing/adv'] = timer.last

                # critic is disabled

                # implement critic warmup
                if self.config.trainer.critic_warmup <= global_steps:
                    # update actor
                    with Timer(name='update_actor', text="{name}: {seconds:.1f} seconds") as timer:
                        actor_output = self.actor_rollout_wg.update_actor(batch)
                    metrics['timing/update_actor'] = timer.last
                    actor_output_metrics = reduce_metrics(actor_output.meta_info['metrics'])
                    metrics.update(actor_output_metrics)

                # validate
                if self.val_reward_fn is not None and (global_steps + 1) % self.config.trainer.test_freq == 0:
                    with Timer(name='testing', text="{name}: {seconds:.1f} seconds") as timer:
                        val_metrics: dict = self._validate()
                        val_metrics = {f'val/{key}': val for key, val in val_metrics.items()}
                    metrics['timing/testing'] = timer.last
                    metrics.update(val_metrics)

                # collect metrics
                with Timer(name='logging1', text="{name}: {seconds:.1f} seconds") as timer:
                    data_metrics = compute_data_metrics(batch=batch)
                with Timer(name='logging2', text="{name}: {seconds:.1f} seconds") as timer:
                    metrics.update(data_metrics)
                with Timer(name='logging3', text="{name}: {seconds:.1f} seconds") as timer:
                    # TODO: make a canonical logger that supports various backend
                    logger.log(data=metrics, step=global_steps)

                if self.config.trainer.save_freq > 0 and (global_steps + 1) % self.config.trainer.save_freq == 0:
                    actor_local_path = os.path.join(self.config.trainer.default_local_dir, 'actor',
                                                    f'global_step_{global_steps}')
                    actor_remote_path = None #if self.config.trainer.default_hdfs_dir is None else os.path.join(
                        # self.config.trainer.default_hdfs_dir, 'actor')
                    self.actor_rollout_wg.save_checkpoint(actor_local_path, actor_remote_path)

                    if self.use_critic:
                        critic_local_path = os.path.join(self.config.trainer.default_local_dir, 'critic',
                                                         f'global_step_{global_steps}')
                        critic_remote_path = None #if self.config.trainer.default_hdfs_dir is None else os.path.join(
                            # self.config.trainer.default_hdfs_dir, 'critic')
                        self.critic_wg.save_checkpoint(critic_local_path, critic_remote_path)
                    if self.use_rm:
                        prm_local_path = os.path.join(self.config.trainer.default_local_dir, 'prm',
                                                         f'global_step_{global_steps}')
                        prm_remote_path = None #if self.config.trainer.default_hdfs_dir is None else os.path.join(
                            # self.config.trainer.default_hdfs_dir, 'critic')
                        self.rm_wg.save_checkpoint(prm_local_path, prm_remote_path)

                global_steps += 1

        # perform validation after training
        if self.val_reward_fn is not None:
            val_metrics = self._validate()
            pprint(f'Final validation metrics: {val_metrics}')
            logger.log(data=val_metrics, step=global_steps)

    def filter(self, reward_tensor, batch, n_samples):
        """
        Filter responses based on accuracy and truncation criteria.
        
        Args:
            reward_tensor: Tensor containing accuracy scores
            batch: DataProto batch containing responses
            n_samples: Number of responses per prompt
        
        Returns:
            DataProto: Filtered batch
        """
        # First do accuracy filtering if enabled
        if self.config.data.filter_accuracy:
            reward_matrix = reward_tensor.sum(-1).reshape(-1, n_samples)
            acc_tensor = torch.mean(reward_matrix, dim=-1)
            counts = Counter(acc_tensor.tolist())
<<<<<<< HEAD
            print("Accuracy distribution:", " ".join(f"{k:.2f}:{v}" for k, v in sorted(counts.items())))

=======
            print("Accuracy distribution:", " ".join(f"{k}:{v}" for k, v in sorted(counts.items())))
            
>>>>>>> 89f74297
            acc_mask = (acc_tensor >= self.config.data.accuracy_lower_bound) & (
                        acc_tensor <= self.config.data.accuracy_upper_bound)
        else:
            # If accuracy filtering disabled, keep all samples
            acc_mask = torch.ones(len(batch) // n_samples, dtype=torch.bool, device=reward_tensor.device)
<<<<<<< HEAD

=======
        
>>>>>>> 89f74297
        # Then do truncation filtering if enabled
        if self.config.data.filter_truncated:
            responses = batch.batch['responses']
            attention_mask = batch.batch['attention_mask']
            response_mask = attention_mask[:, -responses.size(1):]
<<<<<<< HEAD

            # Calculate response lengths
            response_lengths = response_mask.sum(-1)  # (batch_size,)
            response_lengths = response_lengths.reshape(-1, n_samples)  # (num_prompts, n_samples)

            # Get max possible length from config
            max_len = self.config.data.max_response_length

            # Check if any response in the group hits max length (indicating possible truncation)
            has_truncated = (response_lengths >= max_len).any(dim=-1)

=======
            
            # Calculate response lengths
            response_lengths = response_mask.sum(-1)  # (batch_size,)
            response_lengths = response_lengths.reshape(-1, n_samples)  # (num_prompts, n_samples)
            
            # Get max possible length from config
            max_len = self.config.data.max_response_length
            
            # Check if any response in the group hits max length (indicating possible truncation)
            has_truncated = (response_lengths >= max_len).any(dim=-1)
            
>>>>>>> 89f74297
            # Print distribution of truncated vs non-truncated
            truncated_counts = Counter(has_truncated.tolist())
            print("Truncation distribution:", 
                f"Truncated: {truncated_counts[True] if True in truncated_counts else 0}, "
                f"Non-truncated: {truncated_counts[False] if False in truncated_counts else 0}")
<<<<<<< HEAD

=======
            
>>>>>>> 89f74297
            # Keep only prompts where no response was truncated
            trunc_mask = ~has_truncated
        else:
            # If truncation filtering disabled, keep all samples
            trunc_mask = torch.ones(len(batch) // n_samples, dtype=torch.bool, device=reward_tensor.device)
<<<<<<< HEAD

        # Combine both masks
        combined_mask = acc_mask & trunc_mask

        # Expand mask to cover all samples for each prompt
        final_mask = combined_mask.repeat_interleave(n_samples)

        # Apply the mask to the batch
        filtered_batch = batch.slice(final_mask)

=======
        
        # Combine both masks
        combined_mask = acc_mask & trunc_mask
        
        # Expand mask to cover all samples for each prompt
        final_mask = combined_mask.repeat_interleave(n_samples)
        
        # Apply the mask to the batch
        filtered_batch = batch.slice(final_mask)
        
>>>>>>> 89f74297
        print(f"Filtered batch size: {len(filtered_batch)} (from original size: {len(batch)})")
        return filtered_batch

    def add_to_buffer(self, batch, batch_size, n_samples):
        buffer_length = len(batch) // n_samples - batch_size
        buffer_batch = batch.slice(range(batch_size * n_samples, (buffer_length + batch_size) * n_samples, n_samples))
        # notice that we only add prompts to buffer, and slicing strategy should be exactly consistent to what is in ray_trainer.py
        buffer_batch = buffer_batch.select(batch_keys=['input_ids', 'attention_mask', 'position_ids'])
        buffer_batch.slice_batch(start=0, length=self.config.data.max_prompt_length, dim=1)
        buffer_mask = torch.ones(buffer_length + batch_size, dtype=torch.bool)
        buffer_mask[batch_size:] = False
        buffer_mask = buffer_mask.repeat_interleave(n_samples)
        batch = batch.slice(buffer_mask)
        self.train_dataloader.add_to_buffer(buffer_batch)
        return batch

class RayPPOTrainer(object):
    """
    Note that this trainer runs on the driver process on a single CPU/GPU node.
    """

    # TODO: support each role have individual ray_worker_group_cls,
    # i.e., support different backend of different role
    def __init__(self,
                 config,
                 tokenizer,
                 role_worker_mapping: dict[Role, WorkerType],
                 resource_pool_manager: ResourcePoolManager,
                 ray_worker_group_cls: RayWorkerGroup = RayWorkerGroup,
                 reward_fn=None,
                 val_reward_fn=None):

        # assert torch.cuda.is_available(), 'cuda must be available on driver'

        self.tokenizer = tokenizer
        self.config = config
        self.reward_fn = reward_fn
        self.val_reward_fn = val_reward_fn

        self.hybrid_engine = config.actor_rollout_ref.hybrid_engine
        assert self.hybrid_engine, 'Currently, only support hybrid engine'

        if self.hybrid_engine:
            assert Role.ActorRollout in role_worker_mapping, f'{role_worker_mapping.keys()=}'

        self.role_worker_mapping = role_worker_mapping
        self.resource_pool_manager = resource_pool_manager
        self.use_reference_policy = Role.RefPolicy in role_worker_mapping
        self.use_rm = Role.RewardModel in role_worker_mapping
        self.ray_worker_group_cls = ray_worker_group_cls

        # define KL control
        if self.use_reference_policy:
            if config.algorithm.kl_ctrl.type == 'fixed':
                self.kl_ctrl = core_algos.FixedKLController(kl_coef=config.algorithm.kl_ctrl.kl_coef)
            elif config.algorithm.kl_ctrl.type == 'adaptive':
                assert config.algorithm.kl_ctrl.horizon > 0, f'horizon must be larger than 0. Got {config.critic.kl_ctrl.horizon}'
                self.kl_ctrl = core_algos.AdaptiveKLController(init_kl_coef=config.algorithm.kl_ctrl.kl_coef,
                                                               target_kl=config.algorithm.kl_ctrl.target_kl,
                                                               horizon=config.algorithm.kl_ctrl.horizon)
            else:
                raise NotImplementedError
        else:
            self.kl_ctrl = core_algos.FixedKLController(kl_coef=0.)

        self._create_dataloader()

    def _create_dataloader(self):
        from torch.utils.data import DataLoader
        # TODO: we have to make sure the batch size is divisible by the dp size
        from verl.utils.dataset.rl_dataset import RLHFDataset, collate_fn
        self.train_dataset = RLHFDataset(parquet_files=self.config.data.train_files,
                                         tokenizer=self.tokenizer,
                                         prompt_key=self.config.data.prompt_key,
                                         max_prompt_length=self.config.data.max_prompt_length,
                                         filter_prompts=True,
                                         return_raw_chat=self.config.data.get('return_raw_chat', False),
                                         truncation='error')
        self.train_dataloader = DataLoader(dataset=self.train_dataset,
                                           batch_size=self.config.data.train_batch_size,
                                           shuffle=True,
                                           drop_last=True,
                                           collate_fn=collate_fn)

        self.val_dataset = RLHFDataset(parquet_files=self.config.data.val_files,
                                       tokenizer=self.tokenizer,
                                       prompt_key=self.config.data.prompt_key,
                                       max_prompt_length=self.config.data.max_prompt_length,
                                       filter_prompts=True,
                                       return_raw_chat=self.config.data.get('return_raw_chat', False),
                                       truncation='error')
        self.val_dataloader = DataLoader(dataset=self.val_dataset,
                                         batch_size=self.config.data.val_batch_size,
                                         shuffle=True,
                                         drop_last=True,
                                         collate_fn=collate_fn)

        assert len(self.train_dataloader) >= 1
        assert len(self.val_dataloader) >= 1

        print(f'Size of train dataloader: {len(self.train_dataloader)}')
        print(f'Size of val dataloader: {len(self.val_dataloader)}')

        # inject total_training_steps to actor/critic optim_config. This is hacky.
        total_training_steps = len(self.train_dataloader) * self.config.trainer.total_epochs

        OmegaConf.set_struct(self.config, True)
        with open_dict(self.config):
            self.config.actor_rollout_ref.actor.optim.total_training_steps = total_training_steps
            self.config.critic.optim.total_training_steps = total_training_steps

    def _validate(self):
        reward_tensor_lst = []
        data_source_lst = []
        for test_data in self.val_dataloader:
            test_batch = DataProto.from_single_dict(test_data)
            # test_batch = test_batch.to('cuda')

            # we only do validation on rule-based rm
            if test_batch[0].non_tensor_batch['reward_model']['style'] == 'model':
                return {}

            test_gen_batch = test_batch.pop(['input_ids', 'attention_mask', 'position_ids'])
            test_gen_batch.meta_info = {
                'eos_token_id': self.tokenizer.eos_token_id,
                'pad_token_id': self.tokenizer.pad_token_id,
                'recompute_log_prob': False,
                'do_sample': False,
                'validate': True,
            }

            test_output_gen_batch = self.actor_rollout_wg.generate_sequences(test_gen_batch)
            print('validation generation end')

            test_batch = test_batch.union(test_output_gen_batch)

            # evaluate using reward_function
            # for certain reward function (e.g. sandbox), the generation can overlap with reward
            reward_tensor = self.val_reward_fn(test_batch)

            reward_tensor_lst.append(reward_tensor)
            data_source_lst.append(test_batch.non_tensor_batch.get('data_source', ['unknown'] * reward_tensor.shape[0]))

        reward_tensor = torch.cat(reward_tensor_lst, dim=0).sum(-1).cpu()  # (batch_size,)
        data_sources = np.concatenate(data_source_lst, axis=0)
        # evaluate test_score based on data source
        data_source_reward = {}
        for i in range(reward_tensor.shape[0]):
            data_source = data_sources[i]
            if data_source not in data_source_reward:
                data_source_reward[data_source] = []
            data_source_reward[data_source].append(reward_tensor[i].item())

        metric_dict = {}
        for data_source, rewards in data_source_reward.items():
            metric_dict[f'test_score/{data_source}'] = np.mean(rewards)

        return metric_dict

    def init_workers(self):
        """Init resource pool and worker group"""
        self.resource_pool_manager.create_resource_pool()

        self.resource_pool_to_cls = {pool: {} for pool in self.resource_pool_manager.resource_pool_dict.values()}

        # create actor and rollout
        if self.hybrid_engine:
            resource_pool = self.resource_pool_manager.get_resource_pool(Role.ActorRollout)
            actor_rollout_cls = RayClassWithInitArgs(cls=self.role_worker_mapping[Role.ActorRollout],
                                                     config=self.config.actor_rollout_ref,
                                                     role='actor_rollout')
            self.resource_pool_to_cls[resource_pool]['actor_rollout'] = actor_rollout_cls
        else:
            raise NotImplementedError

        # create critic
        if self.config.algorithm.adv_estimator == 'gae':
            resource_pool = self.resource_pool_manager.get_resource_pool(Role.Critic)
            critic_cls = RayClassWithInitArgs(cls=self.role_worker_mapping[Role.Critic], config=self.config.critic)
            self.resource_pool_to_cls[resource_pool]['critic'] = critic_cls
            self.use_critic = True
        else:
            # support GRPO and ReMax
            raise NotImplementedError

        # create reference policy if needed
        if self.use_reference_policy:
            resource_pool = self.resource_pool_manager.get_resource_pool(Role.RefPolicy)
            ref_policy_cls = RayClassWithInitArgs(self.role_worker_mapping[Role.RefPolicy],
                                                  config=self.config.actor_rollout_ref,
                                                  role='ref')
            self.resource_pool_to_cls[resource_pool]['ref'] = ref_policy_cls

        # create a reward model if reward_fn is None
        if self.use_rm:
            # we create a RM here
            resource_pool = self.resource_pool_manager.get_resource_pool(Role.RewardModel)
            rm_cls = RayClassWithInitArgs(self.role_worker_mapping[Role.RewardModel], config=self.config.reward_model)
            self.resource_pool_to_cls[resource_pool]['rm'] = rm_cls

        # initialize WorkerGroup
        # NOTE: if you want to use a different resource pool for each role, which can support different parallel size,
        # you should not use `create_colocated_worker_cls`. Instead, directly pass different resource pool to different worker groups.
        # See https://github.com/volcengine/verl/blob/master/examples/ray/tutorial.ipynb for more information.
        all_wg = {}
        self.wg_dicts = []
        for resource_pool, class_dict in self.resource_pool_to_cls.items():
            worker_dict_cls = create_colocated_worker_cls(class_dict=class_dict)
            wg_dict = self.ray_worker_group_cls(resource_pool=resource_pool, ray_cls_with_init=worker_dict_cls)
            spawn_wg = wg_dict.spawn(prefix_set=class_dict.keys())
            all_wg.update(spawn_wg)
            # keep the referece of WorkerDict to support ray >= 2.31. Ref: https://github.com/ray-project/ray/pull/45699
            self.wg_dicts.append(wg_dict)

        if self.use_critic:
            self.critic_wg = all_wg['critic']
            self.critic_wg.init_model()

        if self.use_reference_policy:
            self.ref_policy_wg = all_wg['ref']
            self.ref_policy_wg.init_model()

        if self.use_rm:
            self.rm_wg = all_wg['rm']
            self.rm_wg.init_model()

        # we should create rollout at the end so that vllm can have a better estimation of kv cache memory
        self.actor_rollout_wg = all_wg['actor_rollout']
        self.actor_rollout_wg.init_model()

    def fit(self):
        """
        The training loop of PPO.
        The driver process only need to call the compute functions of the worker group through RPC to construct the PPO dataflow.
        The light-weight advantage computation is done on the driver process.
        """
        from verl.utils.tracking import Tracking
        from omegaconf import OmegaConf

        logger = Tracking(project_name=self.config.trainer.project_name,
                          experiment_name=self.config.trainer.experiment_name,
                          default_backend=self.config.trainer.logger,
                          config=OmegaConf.to_container(self.config, resolve=True))

        global_steps = 0

        # perform validation before training
        # currently, we only support validation using the reward_function.
        if self.val_reward_fn is not None and self.config.trainer.get('val_before_train', True):
            val_metrics = self._validate()
            pprint(f'Initial validation metrics: {val_metrics}')
            logger.log(data=val_metrics, step=global_steps)
            if self.config.trainer.get('val_only', False):
                return

        for epoch in range(self.config.trainer.total_epochs):
            for batch_dict in self.train_dataloader:
                metrics = {}

                batch: DataProto = DataProto.from_single_dict(batch_dict)
                # batch = batch.to('cuda')

                # pop those keys for generation
                gen_batch = batch.pop(batch_keys=['input_ids', 'attention_mask', 'position_ids'])

                # generate a batch
                with Timer(name='gen', logger=None) as timer:
                    gen_batch_output = self.actor_rollout_wg.generate_sequences(gen_batch)
                metrics['timing/gen'] = timer.last

                batch = batch.union(gen_batch_output)

                if self.use_reference_policy:
                    # compute reference log_prob
                    with Timer(name='ref', logger=None) as timer:
                        ref_log_prob = self.ref_policy_wg.compute_ref_log_prob(batch)
                        batch = batch.union(ref_log_prob)
                    metrics['timing/ref'] = timer.last

                # compute values
                with Timer(name='values', logger=None) as timer:
                    values = self.critic_wg.compute_values(batch)
                    batch = batch.union(values)
                metrics['timing/values'] = timer.last

                with Timer(name='adv', logger=None) as timer:
                    # compute scores. Support both model and function-based.
                    # We first compute the scores using reward model. Then, we call reward_fn to combine
                    # the results from reward model and rule-based results.
                    if self.use_rm:
                        # we first compute reward model score
                        reward_tensor = self.rm_wg.compute_rm_score(batch)
                        batch = batch.union(reward_tensor)

                    # we combine with rule-based rm
                    reward_tensor = self.reward_fn(batch)
                    batch.batch['token_level_scores'] = reward_tensor

                    # compute rewards. apply_kl_penalty if available
                    batch, kl_metrics = apply_kl_penalty(batch,
                                                         kl_ctrl=self.kl_ctrl,
                                                         kl_penalty=self.config.algorithm.kl_penalty)
                    metrics.update(kl_metrics)

                    # compute advantages, executed on the driver process
                    batch = compute_advantage(batch,
                                              self.config.algorithm.gamma,
                                              self.config.algorithm.lam,
                                              adv_estimator=self.config.algorithm.adv_estimator)
                metrics['timing/adv'] = timer.last

                # update critic
                if self.use_critic:
                    with Timer(name='update_critic', logger=None) as timer:
                        critic_output = self.critic_wg.update_critic(batch)
                    metrics['timing/update_critic'] = timer.last
                    critic_output_metrics = reduce_metrics(critic_output.meta_info['metrics'])
                    metrics.update(critic_output_metrics)

                # implement critic warmup
                if self.config.trainer.critic_warmup <= global_steps:
                    # update actor
                    with Timer(name='update_actor', logger=None) as timer:
                        actor_output = self.actor_rollout_wg.update_actor(batch)
                    metrics['timing/update_actor'] = timer.last
                    actor_output_metrics = reduce_metrics(actor_output.meta_info['metrics'])
                    metrics.update(actor_output_metrics)

                # validate
                if self.val_reward_fn is not None and (global_steps + 1) % self.config.trainer.test_freq == 0:
                    with Timer(name='testing', logger=None) as timer:
                        val_metrics: dict = self._validate()
                        val_metrics = {f'val/{key}': val for key, val in val_metrics.items()}
                    metrics['timing/testing'] = timer.last
                    metrics.update(val_metrics)

                # collect metrics
                with Timer(name='logging1', text="{name}: {seconds:.1f} seconds") as timer:
                    data_metrics = compute_data_metrics(batch=batch)
                with Timer(name='logging2', text="{name}: {seconds:.1f} seconds") as timer:
                    metrics.update(data_metrics)
                with Timer(name='logging3', text="{name}: {seconds:.1f} seconds") as timer:
                    # TODO: make a canonical logger that supports various backend
                    logger.log(data=metrics, step=global_steps)

                if self.config.trainer.save_freq > 0 and (global_steps + 1) % self.config.trainer.save_freq == 0:
                    actor_local_path = os.path.join(self.config.trainer.default_local_dir, 'actor',
                                                    f'global_step_{global_steps}')
                    actor_remote_path = None # if self.config.trainer.default_hdfs_dir is None else os.path.join(
                        # self.config.trainer.default_hdfs_dir, 'actor')
                    self.actor_rollout_wg.save_checkpoint(actor_local_path, actor_remote_path)

                    if self.use_critic:
                        critic_local_path = os.path.join(self.config.trainer.default_local_dir, 'critic',
                                                         f'global_step_{global_steps}')
                        critic_remote_path = None # if self.config.trainer.default_hdfs_dir is None else os.path.join(
                            # self.config.trainer.default_hdfs_dir, 'critic')
                        self.critic_wg.save_checkpoint(critic_local_path, critic_remote_path)

                global_steps += 1

        # perform validation after training
        if self.val_reward_fn is not None:
            val_metrics = self._validate()
            pprint(f'Final validation metrics: {val_metrics}')
            logger.log(data=val_metrics, step=global_steps)<|MERGE_RESOLUTION|>--- conflicted
+++ resolved
@@ -641,29 +641,18 @@
             reward_matrix = reward_tensor.sum(-1).reshape(-1, n_samples)
             acc_tensor = torch.mean(reward_matrix, dim=-1)
             counts = Counter(acc_tensor.tolist())
-<<<<<<< HEAD
             print("Accuracy distribution:", " ".join(f"{k:.2f}:{v}" for k, v in sorted(counts.items())))
 
-=======
-            print("Accuracy distribution:", " ".join(f"{k}:{v}" for k, v in sorted(counts.items())))
-            
->>>>>>> 89f74297
             acc_mask = (acc_tensor >= self.config.data.accuracy_lower_bound) & (
                         acc_tensor <= self.config.data.accuracy_upper_bound)
         else:
             # If accuracy filtering disabled, keep all samples
             acc_mask = torch.ones(len(batch) // n_samples, dtype=torch.bool, device=reward_tensor.device)
-<<<<<<< HEAD
-
-=======
-        
->>>>>>> 89f74297
         # Then do truncation filtering if enabled
         if self.config.data.filter_truncated:
             responses = batch.batch['responses']
             attention_mask = batch.batch['attention_mask']
             response_mask = attention_mask[:, -responses.size(1):]
-<<<<<<< HEAD
 
             # Calculate response lengths
             response_lengths = response_mask.sum(-1)  # (batch_size,)
@@ -675,35 +664,16 @@
             # Check if any response in the group hits max length (indicating possible truncation)
             has_truncated = (response_lengths >= max_len).any(dim=-1)
 
-=======
-            
-            # Calculate response lengths
-            response_lengths = response_mask.sum(-1)  # (batch_size,)
-            response_lengths = response_lengths.reshape(-1, n_samples)  # (num_prompts, n_samples)
-            
-            # Get max possible length from config
-            max_len = self.config.data.max_response_length
-            
-            # Check if any response in the group hits max length (indicating possible truncation)
-            has_truncated = (response_lengths >= max_len).any(dim=-1)
-            
->>>>>>> 89f74297
             # Print distribution of truncated vs non-truncated
             truncated_counts = Counter(has_truncated.tolist())
             print("Truncation distribution:", 
                 f"Truncated: {truncated_counts[True] if True in truncated_counts else 0}, "
                 f"Non-truncated: {truncated_counts[False] if False in truncated_counts else 0}")
-<<<<<<< HEAD
-
-=======
-            
->>>>>>> 89f74297
             # Keep only prompts where no response was truncated
             trunc_mask = ~has_truncated
         else:
             # If truncation filtering disabled, keep all samples
             trunc_mask = torch.ones(len(batch) // n_samples, dtype=torch.bool, device=reward_tensor.device)
-<<<<<<< HEAD
 
         # Combine both masks
         combined_mask = acc_mask & trunc_mask
@@ -714,18 +684,6 @@
         # Apply the mask to the batch
         filtered_batch = batch.slice(final_mask)
 
-=======
-        
-        # Combine both masks
-        combined_mask = acc_mask & trunc_mask
-        
-        # Expand mask to cover all samples for each prompt
-        final_mask = combined_mask.repeat_interleave(n_samples)
-        
-        # Apply the mask to the batch
-        filtered_batch = batch.slice(final_mask)
-        
->>>>>>> 89f74297
         print(f"Filtered batch size: {len(filtered_batch)} (from original size: {len(batch)})")
         return filtered_batch
 
